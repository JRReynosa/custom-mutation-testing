--- conflicted
+++ resolved
@@ -71,11 +71,7 @@
                 diff = time.time() - start
                 output = {
                         'success': True,
-<<<<<<< HEAD
-                        'projectPath': opts.projectPath,
-=======
                         'projectPath': opts['projectPath'],
->>>>>>> 07faae25
                         'runningTime': diff
                     }
                 print(json.dumps(output))
