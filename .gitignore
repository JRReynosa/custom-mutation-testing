--- conflicted
+++ resolved
@@ -16,12 +16,7 @@
 node_modules/
 data/
 
-<<<<<<< HEAD
-*.log
+*.log*
 nohup.out
 
-run-autom*.sh
-=======
-*.log*
-nohup.out
->>>>>>> 1d58af4a
+run-autom*.sh